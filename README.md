<<<<<<< HEAD
# Blaze Sports Intelligence Platform

**Comprehensive sports analytics platform combining real-time data, AI-powered insights, and biomechanical analysis**

## Mission
Bridge sports data, computer vision, and biomechanics to deliver elite athletic performance prediction and analysis. Covering MLB, NFL, NBA, and College Baseball with real-time updates, advanced analytics, and AI-powered copilot assistance.

## 📊 Project Status

**Current Version:** 1.0.0
**Last Updated:** November 6, 2025

Track our development progress on the **[Platform Enhancement Project Board](https://github.com/ahump20/BSI/projects/1)**.

### Recent Milestones

✅ **Phase 1: Foundation & SEO** (Complete)
- Site inventory and information architecture
- Legal URL canonicalization with 301 redirects
- Coverage matrix API endpoint
- SEO optimization (sitemap.xml, robots.txt)

✅ **Phase 2: Page Enhancements** (Complete)
- Dual-CTA homepage with proof elements
- Historical data coverage matrix widget
- Features comparison page (Blaze vs ESPN)

✅ **Phase 3: Technical Infrastructure** (Complete)
- Core Web Vitals monitoring with INP metric
- Accessibility quality gates (WCAG 2.2 AA)
- Design system with component library

✅ **Phase 4: Governance & Process** (In Progress - 80% Complete)
- ✅ Pre-commit hooks with Husky
- ✅ Comprehensive documentation suite
- ⏳ Visual regression testing with Percy
- ⏳ GitHub project board setup

### 📚 Documentation

Comprehensive documentation for developers, contributors, and operators:

- **[Contributing Guide](docs/CONTRIBUTING.md)** - Code standards, workflow, and PR process
- **[API Documentation](docs/API.md)** - Complete API reference with OpenAPI 3.1 spec
- **[Deployment Runbook](docs/DEPLOYMENT.md)** - Operations guide and deployment procedures
- **[Performance Guidelines](docs/PERFORMANCE.md)** - Performance budgets and optimization strategies
- **[CI/CD Pipeline](docs/CI-CD-PIPELINE.md)** - Continuous integration and deployment workflow
- **[Design System](docs/DESIGN-SYSTEM.md)** - Design tokens and component library

## Biomechanics Vision System

**Real-time 3D pose tracking + biomechanical analysis for elite athletic performance prediction**

Bridge computer vision and biomechanics to quantify the "unseen" micro-moves that predict elite upside. Integrates seamlessly with the Diamond Certainty Engine™ to deliver actionable insights from multi-camera 3D pose data.
=======
# Blaze Sports Intel — Texas Longhorns MCP

The Blaze Sports Intel (BSI) Texas Longhorns Multi-Context Provider delivers historical data services for the Longhorns' flagship men's programs: **Baseball → Football → Basketball → Track & Field**. Every tool adheres to the Blaze mobile contract, emits citations with Central Time (America/Chicago) timestamps, and exposes Cloudflare-friendly cache metadata.

> **No soccer** — Soccer is intentionally excluded at the platform, API, and documentation layers. All requests that attempt to access soccer content are rejected with a `SOCCER_FORBIDDEN` error.
>>>>>>> 905ba137

## Quick Start

```bash
# Install dependencies
npm install

# Run the unit tests (includes MCP policy coverage)
npm run test -- tests/mcp/texas-longhorns.test.ts
```

### Registering the MCP

1. Point your MCP client at [`mcp/manifest.json`](./mcp/manifest.json).
2. Ensure the runtime can execute TypeScript (Node.js 20+ or Cloudflare Workers with Wrangler).
3. Provide the optional Cloudflare bindings (KV, R2, D1, Durable Objects) via the `LonghornsEnv` interface to unlock full caching.

## Tool Surface

| Tool | Summary | Key Notes |
| --- | --- | --- |
| `get_team_seasons` | Baseball-first season summaries across the supported sports. | Optional `sport` filter; rejects soccer. |
| `get_season_schedule` | Season schedule (or meet slate) for a given sport. | `program` disambiguates basketball and track programs. |
| `get_game_box_score` | Box score / meet result bundle for the specified game ID. | Includes cache metadata; throws on unknown IDs. |
| `get_player_career` | Curated player dossier search across all supported sports. | Baseball-first search order; soccer slug guard. |
| `get_rankings_context` | Poll movement and ranking trends. | Honors the required sport ordering. |
| `search_archive` | Search the Blaze Sports Intel archive. | Rejects soccer queries, returns archive citation. |

All responses follow this schema:

```json
{
  "result": { /* tool-specific payload */ },
  "citations": [
    {
      "id": "baseball-feed",
      "label": "Texas baseball feed",
      "path": "mcp/texas-longhorns/feeds/baseball.json",
      "timestamp": "2025-10-19 12:42:03 CDT"
    }
  ],
  "generatedAt": "2025-10-19 12:42:03 CDT",
  "meta": {
    "cache": {
      "key": "longhorns:get_team_seasons:1c3c8fae5e7c4d92",
      "status": "MISS"
    }
  }
}
```

## Data Sources & Licensing

Each tool uses pre-approved feeds and references with Blaze-compliant licensing:

- **Baseball** – NCAA.com, D1Baseball, Boyd's World (RPI), Warren Nolan, TexasSports.com
- **Football** – Sports-Reference CFB, TexasSports.com, AP/Coaches polls, NCAA records
- **Basketball** – Sports-Reference CBB, (optional) KenPom (licensed), TexasSports.com, NCAA records
- **Track & Field** – TFRRS.org, USTFCCCA, TexasSports.com

If a data partner restricts redistribution, the MCP returns descriptive pointers plus citations, never scraped payloads.

## Cloudflare Caching Blueprint

The server includes a cascading cache writer/reader that mirrors the Cloudflare stack:

1. **KV Namespace (`LONGHORNS_KV`)** – 5-minute TTL edge cache for fast key lookups.
2. **R2 Bucket (`LONGHORNS_R2`)** – Durable JSON archive at `seasons/{sport}/{season}.json` style keys.
3. **D1 Database (`LONGHORNS_D1`)** – Normalized cache table (`longhorns_cache`) for auditing and historical replays.
4. **Durable Object (`LONGHORNS_DO`)** – Serialized coordination for concurrent updates (box score streaming, etc.).
5. **In-memory Map** – Local fallback for offline development and unit testing.

`meta.cache.status` returns `HIT` when any layer responds and `MISS` when a fresh payload is generated and pushed through the stack. Cache keys always follow `longhorns:{tool}:{hash(args)}`.

## Mobile Output Contract

The MCP is designed for Blaze Sports Intel's mobile clients:

- Compact JSON objects and arrays suitable for low-bandwidth networks.
- Stable property ordering (Baseball → Football → Basketball → Track & Field) to simplify UI streaming.
- Timestamps always formatted via `America/Chicago` (CDT/CST).
- Citations required on every response with `[Source: <site>, YYYY-MM-DD HH:MM CDT]` semantics.

## Local Development

```bash
# Run MCP unit tests continuously
npm run test -- --watch tests/mcp/texas-longhorns.test.ts

# Type-check the server
npm run typecheck -- --project tsconfig.json
```

### Recommended Environment Variables

```env
# Cloudflare bindings (optional but recommended)
LONGHORNS_KV=<kv-namespace>
LONGHORNS_R2=<r2-binding>
LONGHORNS_D1=<d1-binding>
LONGHORNS_DO=<durable-object-namespace>
```

### Golden Season Smoke Tests

Use these to validate data parity before deploying:

- **Baseball** – 2005 season
- **Football** – 2008 season
- **Basketball** – 2023 season (Men)
- **Track & Field** – 2024 Outdoor campaign

## Further Study

Explore the Coursera course *Foundations of Sports Analytics: Data, Representation, and Models in Sports* by Wenche Wang (University of Michigan) for deeper data-engineering context. Respect all licensing constraints when applying third-party analytics techniques.

---

The Blaze Sports Intel Longhorns MCP is production-ready for Cloudflare Pages + Workers deployments and GitHub-based CI/CD pipelines.<|MERGE_RESOLUTION|>--- conflicted
+++ resolved
@@ -1,65 +1,8 @@
-<<<<<<< HEAD
-# Blaze Sports Intelligence Platform
-
-**Comprehensive sports analytics platform combining real-time data, AI-powered insights, and biomechanical analysis**
-
-## Mission
-Bridge sports data, computer vision, and biomechanics to deliver elite athletic performance prediction and analysis. Covering MLB, NFL, NBA, and College Baseball with real-time updates, advanced analytics, and AI-powered copilot assistance.
-
-## 📊 Project Status
-
-**Current Version:** 1.0.0
-**Last Updated:** November 6, 2025
-
-Track our development progress on the **[Platform Enhancement Project Board](https://github.com/ahump20/BSI/projects/1)**.
-
-### Recent Milestones
-
-✅ **Phase 1: Foundation & SEO** (Complete)
-- Site inventory and information architecture
-- Legal URL canonicalization with 301 redirects
-- Coverage matrix API endpoint
-- SEO optimization (sitemap.xml, robots.txt)
-
-✅ **Phase 2: Page Enhancements** (Complete)
-- Dual-CTA homepage with proof elements
-- Historical data coverage matrix widget
-- Features comparison page (Blaze vs ESPN)
-
-✅ **Phase 3: Technical Infrastructure** (Complete)
-- Core Web Vitals monitoring with INP metric
-- Accessibility quality gates (WCAG 2.2 AA)
-- Design system with component library
-
-✅ **Phase 4: Governance & Process** (In Progress - 80% Complete)
-- ✅ Pre-commit hooks with Husky
-- ✅ Comprehensive documentation suite
-- ⏳ Visual regression testing with Percy
-- ⏳ GitHub project board setup
-
-### 📚 Documentation
-
-Comprehensive documentation for developers, contributors, and operators:
-
-- **[Contributing Guide](docs/CONTRIBUTING.md)** - Code standards, workflow, and PR process
-- **[API Documentation](docs/API.md)** - Complete API reference with OpenAPI 3.1 spec
-- **[Deployment Runbook](docs/DEPLOYMENT.md)** - Operations guide and deployment procedures
-- **[Performance Guidelines](docs/PERFORMANCE.md)** - Performance budgets and optimization strategies
-- **[CI/CD Pipeline](docs/CI-CD-PIPELINE.md)** - Continuous integration and deployment workflow
-- **[Design System](docs/DESIGN-SYSTEM.md)** - Design tokens and component library
-
-## Biomechanics Vision System
-
-**Real-time 3D pose tracking + biomechanical analysis for elite athletic performance prediction**
-
-Bridge computer vision and biomechanics to quantify the "unseen" micro-moves that predict elite upside. Integrates seamlessly with the Diamond Certainty Engine™ to deliver actionable insights from multi-camera 3D pose data.
-=======
 # Blaze Sports Intel — Texas Longhorns MCP
 
 The Blaze Sports Intel (BSI) Texas Longhorns Multi-Context Provider delivers historical data services for the Longhorns' flagship men's programs: **Baseball → Football → Basketball → Track & Field**. Every tool adheres to the Blaze mobile contract, emits citations with Central Time (America/Chicago) timestamps, and exposes Cloudflare-friendly cache metadata.
 
 > **No soccer** — Soccer is intentionally excluded at the platform, API, and documentation layers. All requests that attempt to access soccer content are rejected with a `SOCCER_FORBIDDEN` error.
->>>>>>> 905ba137
 
 ## Quick Start
 
