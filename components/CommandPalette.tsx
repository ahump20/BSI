--- conflicted
+++ resolved
@@ -115,8 +115,10 @@
         icon: <Target className="w-4 h-4" />,
         category: 'navigation',
         shortcut: 'Alt+B',
-<<<<<<< HEAD
-        action: () => { onSelectSport?.('collegeBaseball'); onClose(); },
+        action: () => {
+          onSelectSport?.('collegeBaseball');
+          onClose();
+        },
       },
       {
         id: 'nav-college-football',
@@ -125,13 +127,10 @@
         icon: <Activity className="w-4 h-4" />,
         category: 'navigation',
         shortcut: 'Alt+F',
-        action: () => { onSelectSport?.('collegeFootball'); onClose(); },
-=======
-        action: () => {
-          onSelectSport?.('basketball');
-          onClose();
-        },
->>>>>>> 12bba081
+        action: () => {
+          onSelectSport?.('collegeFootball');
+          onClose();
+        },
       },
 
       // Actions
@@ -203,16 +202,12 @@
         description: 'View all available keyboard shortcuts',
         icon: <Keyboard className="w-4 h-4" />,
         category: 'setting',
-<<<<<<< HEAD
-        action: () => { alert('Keyboard Shortcuts:\n\nCmd+K: Open command palette\n/: Focus search\nCmd+R: Refresh data\nCmd+E: Export CSV\nCmd+1/2: Grid/List view\nAlt+M: Go to MLB\nAlt+N: Go to NFL\nAlt+B: Go to College Baseball\nAlt+F: Go to College Football'); onClose(); },
-=======
         action: () => {
           alert(
-            'Keyboard Shortcuts:\n\nCmd+K: Open command palette\n/: Focus search\nCmd+R: Refresh data\nCmd+E: Export CSV\nCmd+1/2: Grid/List view\nAlt+M/N/B: Go to MLB/NFL/NBA'
+            'Keyboard Shortcuts:\n\nCmd+K: Open command palette\n/: Focus search\nCmd+R: Refresh data\nCmd+E: Export CSV\nCmd+1/2: Grid/List view\nAlt+M: Go to MLB\nAlt+N: Go to NFL\nAlt+B: Go to College Baseball\nAlt+F: Go to College Football'
           );
           onClose();
         },
->>>>>>> 12bba081
       },
     ];
 
