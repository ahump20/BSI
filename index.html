--- conflicted
+++ resolved
@@ -1,18 +1,7 @@
-<!DOCTYPE html>
+<!doctype html>
 <html lang="en">
   <head>
     <meta charset="UTF-8" />
-<<<<<<< HEAD
-    <meta name="viewport" content="width=device-width, initial-scale=1.0, maximum-scale=1.0, user-scalable=no" />
-    <meta name="theme-color" content="#1a1a1a" />
-    <meta name="description" content="Live college baseball scores, box scores, and standings - the coverage ESPN won't give you" />
-    <title>College Baseball Live</title>
-    
-    <!-- PWA Support -->
-    <link rel="manifest" href="/manifest.json" />
-    <link rel="apple-touch-icon" href="/icon-192.png" />
-    
-=======
     <meta name="viewport" content="width=device-width, initial-scale=1.0" />
     <title>Blaze Sports Intel | Championship Analytics Platform</title>
     <meta
@@ -83,52 +72,1396 @@
     <link href="https://unpkg.com/aos@2.3.1/dist/aos.css" rel="stylesheet" />
     <script src="https://unpkg.com/aos@2.3.1/dist/aos.js"></script>
 
->>>>>>> 1aa47412
     <style>
-      body {
+      /* ==================== CSS VARIABLES ==================== */
+      :root {
+        /* Sophisticated Burnt Orange Palette - Psychology Optimized */
+        --blaze-burnt-orange: #bf5700;
+        --blaze-ember: #cc6600;
+        --blaze-copper: #d97b38;
+        --blaze-sunset: #e69551;
+        --blaze-bronze: #a0522d;
+        --blaze-amber: #ffbf00;
+        --blaze-rust: #8b4513;
+        --blaze-terracotta: #e2725b;
+
+        /* Gradient Definitions */
+        --gradient-primary: linear-gradient(135deg, #bf5700 0%, #cc6600 50%, #d97b38 100%);
+        --gradient-ember: linear-gradient(135deg, #cc6600 0%, #e69551 100%);
+        --gradient-deep: linear-gradient(135deg, #8b4513 0%, #bf5700 50%, #cc6600 100%);
+        --gradient-glow: radial-gradient(circle at center, rgba(191, 87, 0, 0.3) 0%, transparent 70%);
+
+        /* Dark Theme - Enhanced Contrast */
+        --dark-charcoal: #0d0d12;
+        --dark-slate: #161620;
+        --dark-graphite: #1f1f2e;
+        --dark-midnight: #0a0a0f;
+        --dark-border: rgba(191, 87, 0, 0.15);
+        --dark-secondary: rgba(22, 22, 32, 0.7);
+
+        /* Glass Morphism - Burnt Orange Tinted */
+        --glass-light: rgba(191, 87, 0, 0.08);
+        --glass-medium: rgba(191, 87, 0, 0.12);
+        --glass-heavy: rgba(191, 87, 0, 0.18);
+        --glass-border: rgba(191, 87, 0, 0.25);
+        --glass-glow: rgba(204, 102, 0, 0.15);
+
+        /* Text - Warm Tinted */
+        --text-primary: #ffffff;
+        --text-secondary: rgba(255, 255, 255, 0.92);
+        --text-tertiary: rgba(255, 235, 215, 0.75);
+        --text-quaternary: rgba(255, 235, 215, 0.55);
+
+        /* Semantic (component-specific overrides) */
+        --danger: #e74c3c;
+        --info: #3498db;
+
+        /* Typography */
+        --font-primary: 'Inter', -apple-system, BlinkMacSystemFont, 'Segoe UI', sans-serif;
+        --font-display: 'Bebas Neue', 'Impact', sans-serif;
+
+        /* Effects */
+        --transition-fast: 200ms cubic-bezier(0.4, 0, 0.2, 1);
+        --transition-base: 350ms cubic-bezier(0.4, 0, 0.2, 1);
+        --transition-slow: 600ms cubic-bezier(0.4, 0, 0.2, 1);
+
+        /* Glow Effects */
+        --glow-soft: 0 0 30px rgba(191, 87, 0, 0.4);
+        --glow-medium: 0 0 50px rgba(204, 102, 0, 0.5), 0 0 80px rgba(191, 87, 0, 0.3);
+        --glow-intense:
+          0 0 60px rgba(204, 102, 0, 0.6), 0 0 100px rgba(191, 87, 0, 0.4), 0 0 140px rgba(217, 123, 56, 0.2);
+
+        /* Shadow Depths */
+        --shadow-burnt: 0 8px 32px rgba(191, 87, 0, 0.3);
+
+        /* Spacing */
+        --radius-sm: 6px;
+        --radius-md: 10px;
+        --radius-lg: 14px;
+        --radius-xl: 20px;
+        --radius-2xl: 28px;
+      }
+
+      /* ==================== GLOBAL RESET ==================== */
+      * {
         margin: 0;
         padding: 0;
-        background-color: #1a1a1a;
-        color: #ffffff;
-        font-family: -apple-system, BlinkMacSystemFont, 'Segoe UI', 'Roboto', sans-serif;
-      }
-      
-      #root {
+        box-sizing: border-box;
+      }
+
+      html {
+        scroll-behavior: smooth;
+        -webkit-font-smoothing: antialiased;
+      }
+
+      body {
+        font-family: var(--font-primary);
+        background: var(--dark-charcoal);
+        background-image:
+          radial-gradient(circle at 20% 30%, rgba(191, 87, 0, 0.08) 0%, transparent 50%),
+          radial-gradient(circle at 80% 70%, rgba(204, 102, 0, 0.06) 0%, transparent 50%),
+          radial-gradient(circle at 50% 50%, rgba(160, 82, 45, 0.04) 0%, transparent 70%);
+        color: var(--text-primary);
+        overflow-x: hidden;
+        line-height: 1.6;
+        position: relative;
         min-height: 100vh;
       }
-      
-      /* Loading screen */
-      .loading-screen {
+
+      ::selection {
+        background: var(--blaze-ember);
+        color: var(--text-primary);
+        text-shadow: 0 0 8px rgba(204, 102, 0, 0.5);
+      }
+
+      ::-webkit-scrollbar {
+        width: 12px;
+      }
+
+      ::-webkit-scrollbar-track {
+        background: var(--dark-slate);
+        border-left: 1px solid var(--dark-border);
+      }
+
+      ::-webkit-scrollbar-thumb {
+        background: var(--gradient-primary);
+        border-radius: var(--radius-md);
+        border: 2px solid var(--dark-slate);
+      }
+
+      ::-webkit-scrollbar-thumb:hover {
+        background: var(--gradient-ember);
+        box-shadow: var(--glow-soft);
+      }
+
+      /* ==================== THREE.JS CANVAS ==================== */
+      #particle-field {
+        position: fixed;
+        top: 0;
+        left: 0;
+        width: 100%;
+        height: 100%;
+        z-index: 0;
+        pointer-events: auto;
+      }
+
+      /* ==================== HEADER/NAV ==================== */
+      .nav {
         position: fixed;
         top: 0;
         left: 0;
         right: 0;
-        bottom: 0;
+        z-index: 1000;
+        background: linear-gradient(180deg, rgba(22, 22, 32, 0.9) 0%, transparent 100%);
+        backdrop-filter: blur(20px) saturate(180%);
+        -webkit-backdrop-filter: blur(20px) saturate(180%);
+        box-shadow: 0 8px 32px 0 rgba(191, 87, 0, 0.1);
+        border-bottom: 1px solid var(--dark-border);
+        transition: all var(--transition-base);
+      }
+
+      .nav.scrolled {
+        background: rgba(17, 17, 22, 0.95);
+        backdrop-filter: blur(30px);
+        box-shadow: 0 4px 20px rgba(0, 0, 0, 0.3);
+      }
+
+      .nav-container {
+        max-width: 1400px;
+        margin: 0 auto;
+        padding: 1.25rem 2rem;
+        display: flex;
+        justify-content: space-between;
+        align-items: center;
+      }
+
+      .logo {
+        font-family: var(--font-display);
+        font-size: 2rem;
+        font-weight: 700;
+        background: var(--gradient-primary);
+        -webkit-background-clip: text;
+        -webkit-text-fill-color: transparent;
+        background-clip: text;
+        letter-spacing: 2px;
+        display: flex;
+        align-items: center;
+        gap: 0.5rem;
+        cursor: pointer;
+        transition: all var(--transition-base);
+      }
+
+      .logo:hover {
+        transform: scale(1.05);
+        filter: drop-shadow(0 0 20px rgba(191, 87, 0, 0.6));
+        animation: logoGlow 1.5s ease-in-out infinite;
+      }
+
+      @keyframes logoGlow {
+        0%,
+        100% {
+          filter: drop-shadow(0 0 20px rgba(191, 87, 0, 0.6));
+        }
+        50% {
+          filter: drop-shadow(0 0 30px rgba(204, 102, 0, 0.8)) drop-shadow(0 0 50px rgba(191, 87, 0, 0.4));
+        }
+      }
+
+      .nav-menu {
+        display: flex;
+        gap: 2rem;
+        align-items: center;
+        list-style: none;
+      }
+
+      .nav-link {
+        color: var(--text-secondary);
+        text-decoration: none;
+        font-weight: 500;
+        font-size: 0.95rem;
+        transition:
+          color var(--transition-fast),
+          transform var(--transition-fast);
+        position: relative;
+      }
+
+      .nav-link:hover {
+        color: var(--blaze-copper);
+        transform: translateY(-1px);
+      }
+
+      .nav-link::after {
+        content: '';
+        position: absolute;
+        bottom: -4px;
+        left: 0;
+        width: 0;
+        height: 2px;
+        background: var(--gradient-primary);
+        transition: width var(--transition-base) cubic-bezier(0.68, -0.55, 0.265, 1.55);
+        box-shadow: var(--glow-soft);
+      }
+
+      .nav-link:hover::after {
+        width: 100%;
+      }
+
+      .nav-btn {
+        padding: 0.75rem 1.75rem;
+        border-radius: var(--radius-xl);
+        font-weight: 600;
+        font-size: 0.9rem;
+        cursor: pointer;
+        transition: all var(--transition-base);
+        border: none;
+        text-decoration: none;
+        display: inline-block;
+        position: relative;
+        overflow: hidden;
+      }
+
+      .nav-btn-primary {
+        background: var(--gradient-primary);
+        color: var(--text-primary);
+        box-shadow: var(--shadow-burnt);
+        border: 1px solid rgba(217, 123, 56, 0.3);
+        position: relative;
+      }
+
+      .nav-btn-primary::before {
+        content: '';
+        position: absolute;
+        inset: 0;
+        border-radius: var(--radius-xl);
+        background: var(--gradient-ember);
+        opacity: 0;
+        transition: opacity var(--transition-base);
+      }
+
+      .nav-btn-primary:hover {
+        transform: translateY(-3px) scale(1.02);
+        box-shadow: var(--glow-medium);
+        animation: buttonPulse 1s ease-in-out infinite;
+      }
+
+      .nav-btn-primary:hover::before {
+        opacity: 0.3;
+      }
+
+      .nav-btn-primary:active {
+        transform: translateY(-1px) scale(1);
+        transition: transform 100ms;
+      }
+
+      @keyframes buttonPulse {
+        0%,
+        100% {
+          box-shadow: var(--glow-medium);
+        }
+        50% {
+          box-shadow: var(--glow-intense);
+        }
+      }
+
+      /* Mobile Menu Toggle */
+      .mobile-toggle {
+        display: none;
+        flex-direction: column;
+        gap: 4px;
+        cursor: pointer;
+        padding: 0.5rem;
+      }
+
+      .mobile-toggle span {
+        width: 25px;
+        height: 3px;
+        background: var(--text-primary);
+        border-radius: 3px;
+        transition: all var(--transition-base);
+      }
+
+      /* ==================== HERO SECTION ==================== */
+      .hero {
+        position: relative;
+        min-height: 100vh;
+        display: flex;
+        align-items: center;
+        justify-content: center;
+        padding: 6rem 2rem 4rem;
+        z-index: 10;
+        overflow: hidden;
+      }
+
+      /* Live Data Visualization Canvas */
+      .hero-data-viz {
+        position: absolute;
+        top: 50%;
+        left: 50%;
+        transform: translate(-50%, -50%);
+        width: 80%;
+        max-width: 1000px;
+        height: 500px;
+        z-index: 1;
+        opacity: 0.3;
+        pointer-events: none;
+      }
+
+      #live-data-canvas {
+        width: 100%;
+        height: 100%;
+      }
+
+      /* Sports Action Imagery - Floating Icons */
+      .hero-sports-imagery {
+        position: absolute;
+        width: 100%;
+        height: 100%;
+        top: 0;
+        left: 0;
+        z-index: 2;
+        pointer-events: none;
+      }
+
+      .sport-icon-float {
+        position: absolute;
+        width: 120px;
+        height: 120px;
+        opacity: 0.15;
+        animation: float-sports 6s ease-in-out infinite;
+        animation-delay: var(--delay, 0s);
+        filter: drop-shadow(0 0 30px rgba(191, 87, 0, 0.5));
+      }
+
+      .sport-icon-float:nth-child(1) {
+        top: 15%;
+        left: 10%;
+      }
+
+      .sport-icon-float:nth-child(2) {
+        top: 20%;
+        right: 15%;
+      }
+
+      .sport-icon-float:nth-child(3) {
+        bottom: 25%;
+        left: 15%;
+      }
+
+      .sport-icon-float img {
+        width: 100%;
+        height: 100%;
+        object-fit: contain;
+      }
+
+      @keyframes float-sports {
+        0%,
+        100% {
+          transform: translateY(0) rotate(0deg) scale(1);
+          opacity: 0.15;
+        }
+        25% {
+          transform: translateY(-20px) rotate(5deg) scale(1.05);
+          opacity: 0.25;
+        }
+        50% {
+          transform: translateY(-30px) rotate(-5deg) scale(1.1);
+          opacity: 0.3;
+        }
+        75% {
+          transform: translateY(-20px) rotate(3deg) scale(1.05);
+          opacity: 0.25;
+        }
+      }
+
+      .hero-content {
+        max-width: 1200px;
+        text-align: center;
+        z-index: 10;
+        position: relative;
+      }
+
+      /* Real-Time Stats Ticker */
+      .hero-stats-ticker {
+        display: flex;
+        justify-content: center;
+        gap: 3rem;
+        margin-top: 3rem;
+        padding: 1.5rem 2rem;
+        background: var(--glass-medium);
+        border: 1px solid var(--glass-border);
+        border-radius: var(--radius-2xl);
+        backdrop-filter: blur(20px);
+        box-shadow: var(--glow-soft);
+      }
+
+      .stat-item {
         display: flex;
         flex-direction: column;
         align-items: center;
+        gap: 0.5rem;
+      }
+
+      .stat-label {
+        font-size: 0.85rem;
+        font-weight: 600;
+        color: var(--blaze-amber);
+        text-transform: uppercase;
+        letter-spacing: 1.5px;
+      }
+
+      .stat-value {
+        font-size: 1.25rem;
+        font-weight: 700;
+        color: var(--text-primary);
+        font-family: var(--font-display);
+        letter-spacing: 1px;
+      }
+
+      .hero-badge {
+        display: inline-block;
+        padding: 0.65rem 1.75rem;
+        background: var(--glass-medium);
+        border: 1px solid var(--glass-border);
+        border-radius: var(--radius-2xl);
+        color: var(--blaze-amber);
+        font-weight: 600;
+        font-size: 0.9rem;
+        margin-bottom: 2rem;
+        animation: float 3s ease-in-out infinite;
+        backdrop-filter: blur(12px);
+        box-shadow: var(--glow-soft);
+        position: relative;
+        overflow: hidden;
+      }
+
+      @keyframes float {
+        0%,
+        100% {
+          transform: translateY(0) scale(1);
+          box-shadow: var(--glow-soft);
+        }
+        50% {
+          transform: translateY(-12px) scale(1.02);
+          box-shadow: var(--glow-medium);
+        }
+      }
+
+      .hero-title {
+        font-family: var(--font-display);
+        font-size: clamp(3rem, 8vw, 6rem);
+        font-weight: 900;
+        line-height: 1.1;
+        margin-bottom: 1.5rem;
+        background: var(--gradient-primary);
+        -webkit-background-clip: text;
+        -webkit-text-fill-color: transparent;
+        background-clip: text;
+        letter-spacing: 2px;
+        filter: drop-shadow(0 0 40px rgba(191, 87, 0, 0.4)) drop-shadow(0 0 80px rgba(204, 102, 0, 0.2));
+        animation: titleGlow 4s ease-in-out infinite;
+      }
+
+      @keyframes titleGlow {
+        0%,
+        100% {
+          filter: drop-shadow(0 0 40px rgba(191, 87, 0, 0.4)) drop-shadow(0 0 80px rgba(204, 102, 0, 0.2));
+        }
+        50% {
+          filter: drop-shadow(0 0 60px rgba(204, 102, 0, 0.6)) drop-shadow(0 0 100px rgba(191, 87, 0, 0.3));
+        }
+      }
+
+      .hero-subtitle {
+        font-size: clamp(1.1rem, 2vw, 1.5rem);
+        color: var(--text-tertiary);
+        margin-bottom: 3rem;
+        line-height: 1.7;
+        max-width: 700px; /* Reduced from 850px for optimal 60-75 character line length */
+        margin-left: auto;
+        margin-right: auto;
+        font-weight: 500; /* Increased from 400 for better visual presence */
+        letter-spacing: 0.3px; /* Improved readability */
+      }
+
+      .hero-cta {
+        display: flex;
+        gap: 1.5rem;
         justify-content: center;
-        background-color: #1a1a1a;
-        z-index: 9999;
-      }
-      
-      .loading-spinner {
-        width: 48px;
-        height: 48px;
-        border: 4px solid #404040;
-        border-top-color: #00a86b;
+        flex-wrap: wrap;
+      }
+
+      .cta-btn {
+        padding: 1.35rem 2.75rem;
+        border-radius: var(--radius-xl);
+        font-weight: 700;
+        font-size: 1.1rem;
+        cursor: pointer;
+        transition: all var(--transition-base);
+        border: none;
+        text-decoration: none;
+        display: inline-flex;
+        align-items: center;
+        gap: 0.85rem;
+        position: relative;
+        overflow: hidden;
+        z-index: 1;
+      }
+
+      .cta-btn-primary {
+        background: var(--gradient-primary);
+        color: var(--text-primary);
+        box-shadow: var(--shadow-burnt);
+        border: 2px solid rgba(217, 123, 56, 0.4);
+      }
+
+      .cta-btn-primary::before {
+        content: '';
+        position: absolute;
+        inset: -2px;
+        border-radius: var(--radius-xl);
+        background: var(--gradient-ember);
+        opacity: 0;
+        z-index: -1;
+        transition: opacity var(--transition-base);
+      }
+
+      .cta-btn-primary:hover {
+        transform: translateY(-5px) scale(1.03);
+        box-shadow: var(--glow-intense);
+        animation: ctaPulse 2s ease-in-out infinite;
+      }
+
+      .cta-btn-primary:hover::before {
+        opacity: 0.4;
+        animation: glowPulse 2s ease-in-out infinite;
+      }
+
+      .cta-btn-primary:active {
+        transform: translateY(-2px) scale(1);
+      }
+
+      .cta-btn-secondary {
+        background: var(--glass-medium);
+        color: var(--text-primary);
+        border: 2px solid var(--glass-border);
+        backdrop-filter: blur(12px);
+      }
+
+      .cta-btn-secondary::before {
+        content: '';
+        position: absolute;
+        inset: -2px;
+        border-radius: var(--radius-xl);
+        background: var(--gradient-primary);
+        opacity: 0;
+        z-index: -1;
+        transition: opacity var(--transition-base);
+      }
+
+      .cta-btn-secondary:hover {
+        background: var(--glass-heavy);
+        border-color: var(--blaze-ember);
+        transform: translateY(-5px) scale(1.03);
+        box-shadow: var(--glow-soft);
+      }
+
+      .cta-btn-secondary:hover::before {
+        opacity: 0.2;
+      }
+
+      .cta-btn-secondary:active {
+        transform: translateY(-2px) scale(1);
+      }
+
+      @keyframes ctaPulse {
+        0%,
+        100% {
+          box-shadow: var(--glow-intense);
+        }
+        50% {
+          box-shadow:
+            0 0 80px rgba(204, 102, 0, 0.7),
+            0 0 120px rgba(191, 87, 0, 0.5),
+            0 0 160px rgba(217, 123, 56, 0.3);
+        }
+      }
+
+      @keyframes glowPulse {
+        0%,
+        100% {
+          filter: blur(20px);
+        }
+        50% {
+          filter: blur(30px);
+        }
+      }
+
+      /* ==================== PLATFORM ACCESS HUB ==================== */
+      .platform-access {
+        position: relative;
+        z-index: 10;
+        padding: 5rem 2rem;
+        background: linear-gradient(180deg, transparent 0%, rgba(13, 13, 18, 0.5) 100%);
+      }
+
+      .section-container {
+        max-width: 1400px;
+        margin: 0 auto;
+      }
+
+      .section-header {
+        text-align: center;
+        margin-bottom: 4rem;
+      }
+
+      .section-badge {
+        display: inline-block;
+        padding: 0.6rem 1.5rem;
+        background: var(--glass-medium);
+        border: 1px solid var(--glass-border);
+        border-radius: var(--radius-2xl);
+        color: var(--blaze-amber);
+        font-weight: 600;
+        font-size: 0.85rem;
+        margin-bottom: 1rem;
+        text-transform: uppercase;
+        letter-spacing: 1.5px;
+        backdrop-filter: blur(16px);
+        box-shadow: var(--glow-soft);
+      }
+
+      .section-title {
+        font-family: var(--font-display);
+        font-size: clamp(2.5rem, 5vw, 4rem);
+        font-weight: 900;
+        color: var(--text-primary);
+        margin-bottom: 1rem;
+        letter-spacing: 2px; /* Increased from 1.5px for stronger display presence */
+      }
+
+      .section-title::after {
+        content: '';
+        display: block;
+        width: 80px;
+        height: 4px;
+        background: var(--gradient-primary);
+        margin: 1rem auto 0;
+        border-radius: 2px;
+        box-shadow: var(--glow-soft);
+      }
+
+      .section-subtitle {
+        font-size: 1.2rem;
+        color: var(--text-tertiary);
+        max-width: 650px; /* Reduced from 700px for tighter 60-70 character line length */
+        margin: 0 auto;
+        line-height: 1.7;
+        font-weight: 500; /* Increased from default 400 for better hierarchy */
+        letter-spacing: 0.2px; /* Subtle spacing for improved legibility */
+      }
+
+      .access-grid {
+        display: grid;
+        grid-template-columns: repeat(auto-fit, minmax(300px, 1fr));
+        gap: 2rem;
+        margin-top: 3rem;
+      }
+
+      .access-card {
+        background: var(--glass-medium);
+        border: 1px solid var(--glass-border);
+        border-radius: var(--radius-xl);
+        padding: 2.5rem;
+        transition: all var(--transition-base) cubic-bezier(0.34, 1.56, 0.64, 1);
+        cursor: pointer;
+        position: relative;
+        overflow: hidden;
+        backdrop-filter: blur(16px);
+        text-decoration: none;
+        display: block;
+      }
+
+      .access-card::before {
+        content: '';
+        position: absolute;
+        top: 0;
+        left: 0;
+        right: 0;
+        height: 4px;
+        background: var(--gradient-primary);
+        transform: scaleX(0);
+        transform-origin: left;
+        transition: transform 600ms cubic-bezier(0.68, -0.55, 0.265, 1.55);
+        box-shadow: 0 4px 12px rgba(191, 87, 0, 0.5);
+      }
+
+      .access-card::after {
+        content: '';
+        position: absolute;
+        inset: 0;
+        background: radial-gradient(
+          circle at var(--mouse-x, 50%) var(--mouse-y, 50%),
+          rgba(191, 87, 0, 0.1) 0%,
+          transparent 50%
+        );
+        opacity: 0;
+        transition: opacity var(--transition-base);
+        pointer-events: none;
+      }
+
+      .access-card:hover {
+        background: var(--glass-heavy);
+        transform: translateY(-10px) scale(1.02);
+        box-shadow:
+          var(--glow-medium),
+          0 15px 35px rgba(0, 0, 0, 0.2);
+        border-color: var(--blaze-ember);
+        backdrop-filter: blur(24px);
+      }
+
+      .access-card:hover::before {
+        transform: scaleX(1);
+      }
+
+      .access-card:hover::after {
+        opacity: 1;
+      }
+
+      .access-card:active {
+        transform: translateY(-8px) scale(1);
+      }
+
+      .access-icon {
+        width: 70px;
+        height: 70px;
+        background: var(--gradient-primary);
+        border-radius: var(--radius-xl);
+        display: flex;
+        align-items: center;
+        justify-content: center;
+        font-size: 2.2rem;
+        margin-bottom: 1.5rem;
+        box-shadow: var(--shadow-burnt);
+        transition: all var(--transition-base) cubic-bezier(0.34, 1.56, 0.64, 1);
+      }
+
+      .access-card:hover .access-icon {
+        transform: scale(1.1) rotate(5deg);
+        box-shadow: var(--glow-medium);
+        animation: iconBounce 0.6s ease-in-out;
+      }
+
+      @keyframes iconBounce {
+        0%,
+        100% {
+          transform: scale(1.1) rotate(5deg);
+        }
+        50% {
+          transform: scale(1.15) rotate(5deg) translateY(-3px);
+        }
+      }
+
+      .access-title {
+        font-size: 1.5rem;
+        font-weight: 700;
+        color: var(--text-primary);
+        margin-bottom: 1rem;
+        letter-spacing: 0.5px; /* Enhanced spacing for title prominence */
+      }
+
+      .access-description {
+        color: var(--text-tertiary);
+        line-height: 1.65; /* Slightly tighter from 1.7 for better visual density */
+        margin-bottom: 1.5rem;
+        font-weight: 450; /* Subtle increase from 400 for better readability */
+        font-size: 0.98rem; /* Slightly refined sizing */
+      }
+
+      .access-link {
+        color: var(--blaze-copper);
+        font-weight: 600;
+        display: inline-flex;
+        align-items: center;
+        gap: 0.5rem;
+        transition:
+          gap var(--transition-fast),
+          transform var(--transition-fast);
+      }
+
+      .access-card:hover .access-link {
+        gap: 1rem;
+        animation: linkSlide 0.6s ease-in-out infinite;
+      }
+
+      @keyframes linkSlide {
+        0%,
+        100% {
+          transform: translateX(0);
+        }
+        50% {
+          transform: translateX(4px);
+        }
+      }
+
+      /* ==================== STATS TICKER ==================== */
+      .ticker {
+        position: relative;
+        z-index: 10;
+        padding: 2rem 0;
+        background: var(--dark-graphite);
+        border-top: 1px solid var(--dark-border);
+        border-bottom: 1px solid var(--dark-border);
+        overflow: hidden;
+      }
+
+      .ticker-content {
+        display: flex;
+        animation: scroll 30s linear infinite;
+        white-space: nowrap;
+      }
+
+      @keyframes scroll {
+        0% {
+          transform: translateX(0);
+        }
+        100% {
+          transform: translateX(-50%);
+        }
+      }
+
+      .ticker-item {
+        padding: 0 3rem;
+        display: flex;
+        align-items: center;
+        gap: 1rem;
+        color: var(--text-tertiary);
+        font-weight: 500;
+      }
+
+      .ticker-item i {
+        color: var(--blaze-copper);
+      }
+
+      /* ==================== FEATURES GRID ==================== */
+      .features-section {
+        position: relative;
+        z-index: 10;
+        padding: 6rem 2rem;
+        background: var(--dark-slate);
+      }
+
+      .features-grid {
+        display: grid;
+        grid-template-columns: repeat(auto-fit, minmax(320px, 1fr));
+        gap: 2rem;
+        margin-top: 3rem;
+      }
+
+      .feature-card {
+        background: var(--glass-medium);
+        border: 1px solid var(--glass-border);
+        border-radius: var(--radius-xl);
+        padding: 2.5rem;
+        transition: all var(--transition-base) cubic-bezier(0.34, 1.56, 0.64, 1);
+        cursor: pointer;
+        position: relative;
+        overflow: hidden;
+        backdrop-filter: blur(16px);
+      }
+
+      .feature-card::after {
+        content: '';
+        position: absolute;
+        inset: 0;
+        background: radial-gradient(
+          circle at var(--mouse-x, 50%) var(--mouse-y, 50%),
+          rgba(204, 102, 0, 0.12) 0%,
+          transparent 50%
+        );
+        opacity: 0;
+        transition: opacity var(--transition-base);
+        pointer-events: none;
+      }
+
+      .feature-card:hover {
+        background: var(--glass-heavy);
+        transform: translateY(-10px) scale(1.02);
+        box-shadow:
+          var(--shadow-burnt),
+          0 15px 35px rgba(0, 0, 0, 0.2);
+        border-color: var(--blaze-ember);
+        backdrop-filter: blur(24px);
+      }
+
+      .feature-card:hover::after {
+        opacity: 1;
+      }
+
+      .feature-card:active {
+        transform: translateY(-8px) scale(1);
+      }
+
+      .feature-icon {
+        width: 70px;
+        height: 70px;
+        background: var(--gradient-primary);
+        border-radius: var(--radius-xl);
+        display: flex;
+        align-items: center;
+        justify-content: center;
+        font-size: 2.2rem;
+        margin-bottom: 1.5rem;
+        box-shadow: var(--shadow-burnt);
+        transition: all var(--transition-base) cubic-bezier(0.34, 1.56, 0.64, 1);
+      }
+
+      .feature-card:hover .feature-icon {
+        transform: scale(1.1) rotate(5deg);
+        box-shadow: var(--glow-medium);
+        animation: iconFloat 1.5s ease-in-out infinite;
+      }
+
+      @keyframes iconFloat {
+        0%,
+        100% {
+          transform: scale(1.1) rotate(5deg) translateY(0);
+        }
+        50% {
+          transform: scale(1.1) rotate(5deg) translateY(-5px);
+        }
+      }
+
+      .feature-title {
+        font-size: 1.5rem;
+        font-weight: 700;
+        color: var(--text-primary);
+        margin-bottom: 1rem;
+        letter-spacing: 0.5px; /* Enhanced spacing for title prominence */
+      }
+
+      .feature-description {
+        color: var(--text-tertiary);
+        line-height: 1.65; /* Slightly tighter from 1.7 for better visual density */
+        margin-bottom: 1.5rem;
+        font-weight: 450; /* Subtle increase from 400 for better readability */
+        font-size: 0.98rem; /* Slightly refined sizing */
+      }
+
+      .feature-link {
+        color: var(--blaze-copper);
+        text-decoration: none;
+        font-weight: 600;
+        display: inline-flex;
+        align-items: center;
+        gap: 0.5rem;
+        transition:
+          gap var(--transition-fast),
+          transform var(--transition-fast);
+      }
+
+      .feature-link:hover {
+        gap: 1rem;
+      }
+
+      .feature-card:hover .feature-link {
+        animation: linkSlide 0.6s ease-in-out infinite;
+      }
+
+      /* ==================== SPORTS HUBS ==================== */
+      .sports-section {
+        position: relative;
+        z-index: 10;
+        padding: 6rem 2rem;
+        background: var(--dark-charcoal);
+      }
+
+      .sports-grid {
+        display: grid;
+        grid-template-columns: repeat(auto-fit, minmax(280px, 1fr));
+        gap: 2rem;
+        margin-top: 3rem;
+      }
+
+      .sport-card {
+        background: var(--glass-medium);
+        border: 1px solid var(--glass-border);
+        border-radius: var(--radius-xl);
+        padding: 2rem;
+        text-align: center;
+        transition: all var(--transition-base) cubic-bezier(0.34, 1.56, 0.64, 1);
+        cursor: pointer;
+        position: relative;
+        overflow: hidden;
+        text-decoration: none;
+        display: block;
+      }
+
+      .sport-card::after {
+        content: '';
+        position: absolute;
+        inset: 0;
+        background: radial-gradient(circle at center, rgba(217, 123, 56, 0.15) 0%, transparent 70%);
+        opacity: 0;
+        transition: opacity var(--transition-base);
+        pointer-events: none;
+      }
+
+      .sport-card:hover {
+        transform: translateY(-8px) scale(1.03);
+        box-shadow:
+          0 20px 40px rgba(191, 87, 0, 0.4),
+          0 10px 20px rgba(0, 0, 0, 0.15);
+        border-color: var(--blaze-ember);
+        backdrop-filter: blur(24px);
+      }
+
+      .sport-card:hover::after {
+        opacity: 1;
+      }
+
+      .sport-card:active {
+        transform: translateY(-6px) scale(1);
+      }
+
+      .sport-icon {
+        font-size: 4rem;
+        margin-bottom: 1rem;
+        transition: transform var(--transition-base);
+      }
+
+      .sport-card:hover .sport-icon {
+        transform: scale(1.1) rotate(5deg);
+        animation: sportIconSpin 0.8s ease-in-out;
+      }
+
+      @keyframes sportIconSpin {
+        0% {
+          transform: scale(1) rotate(0deg);
+        }
+        50% {
+          transform: scale(1.15) rotate(5deg);
+        }
+        100% {
+          transform: scale(1.1) rotate(5deg);
+        }
+      }
+
+      .sport-name {
+        font-family: var(--font-display);
+        font-size: 2rem;
+        color: var(--text-primary);
+        margin-bottom: 0.5rem;
+        letter-spacing: 1px;
+      }
+
+      .sport-status {
+        color: var(--text-tertiary);
+        font-size: 0.9rem;
+      }
+
+      .sport-status.live {
+        color: var(--success);
+        font-weight: 600;
+      }
+
+      .pulse {
+        animation: pulse 2s infinite;
+      }
+
+      @keyframes pulse {
+        0%,
+        100% {
+          opacity: 1;
+        }
+        50% {
+          opacity: 0.6;
+        }
+      }
+
+      /* ==================== ABOUT SECTION ==================== */
+      .about-section {
+        position: relative;
+        z-index: 10;
+        padding: 6rem 2rem;
+        background: linear-gradient(180deg, var(--dark-slate) 0%, var(--dark-graphite) 100%);
+      }
+
+      .about-grid {
+        display: grid;
+        grid-template-columns: 1fr 1fr;
+        gap: 4rem;
+        align-items: start;
+      }
+
+      .about-text {
+        color: var(--text-secondary);
+        line-height: 1.75; /* Reduced from 1.8 for better visual rhythm */
+        margin-bottom: 1.5rem;
+        font-size: 1.05rem;
+        max-width: 650px; /* Added constraint for optimal line length */
+        font-weight: 450; /* Subtle weight increase for better presence */
+      }
+
+      .about-text strong {
+        color: var(--blaze-copper);
+        font-weight: 600;
+      }
+
+      .about-credentials {
+        display: flex;
+        flex-direction: column;
+        gap: 1rem;
+        margin-top: 2rem;
+        padding: 1.5rem;
+        background: var(--glass-light);
+        border-radius: var(--radius-lg);
+        border: 1px solid var(--glass-border);
+      }
+
+      .credential-item {
+        display: flex;
+        align-items: center;
+        gap: 1rem;
+        color: var(--text-secondary);
+        font-size: 0.95rem;
+      }
+
+      .credential-item i {
+        color: var(--blaze-copper);
+        font-size: 1.1rem;
+        width: 24px;
+        text-align: center;
+      }
+
+      .team-cards {
+        display: flex;
+        flex-direction: column;
+        gap: 1rem;
+      }
+
+      .team-card {
+        display: flex;
+        align-items: center;
+        gap: 1.5rem;
+        padding: 1.25rem;
+        background: var(--glass-light);
+        border-radius: var(--radius-lg);
+        border: 1px solid var(--glass-border);
+        transition: all var(--transition-base) cubic-bezier(0.34, 1.56, 0.64, 1);
+        cursor: pointer;
+        position: relative;
+        overflow: hidden;
+      }
+
+      .team-card::before {
+        content: '';
+        position: absolute;
+        left: 0;
+        top: 0;
+        bottom: 0;
+        width: 4px;
+        background: var(--gradient-primary);
+        transform: scaleY(0);
+        transform-origin: top;
+        transition: transform 400ms cubic-bezier(0.68, -0.55, 0.265, 1.55);
+      }
+
+      .team-card:hover {
+        background: var(--glass-medium);
+        border-color: var(--blaze-copper);
+        transform: translateX(8px);
+        box-shadow: 0 4px 12px rgba(191, 87, 0, 0.2);
+      }
+
+      .team-card:hover::before {
+        transform: scaleY(1);
+      }
+
+      .team-icon {
+        font-size: 2rem;
+        flex-shrink: 0;
+        transition: transform var(--transition-fast);
+      }
+
+      .team-card:hover .team-icon {
+        transform: scale(1.15) rotate(5deg);
+      }
+
+      .team-info h4 {
+        color: var(--text-primary);
+        font-size: 1.1rem;
+        margin-bottom: 0.25rem;
+        font-weight: 600;
+      }
+
+      .team-info p {
+        color: var(--text-tertiary);
+        font-size: 0.9rem;
+        margin: 0;
+      }
+
+      /* ==================== FOOTER ==================== */
+      .footer {
+        position: relative;
+        z-index: 10;
+        background: var(--dark-graphite);
+        border-top: 1px solid var(--dark-border);
+        padding: 4rem 2rem 2rem;
+      }
+
+      .footer-container {
+        max-width: 1200px;
+        margin: 0 auto;
+      }
+
+      .footer-grid {
+        display: grid;
+        grid-template-columns: repeat(auto-fit, minmax(250px, 1fr));
+        gap: 3rem;
+        margin-bottom: 3rem;
+      }
+
+      .footer-section h3 {
+        font-family: var(--font-display);
+        font-size: 1.5rem;
+        color: var(--blaze-copper);
+        margin-bottom: 1rem;
+        letter-spacing: 1px;
+      }
+
+      .footer-links {
+        list-style: none;
+        display: flex;
+        flex-direction: column;
+        gap: 0.75rem;
+      }
+
+      .footer-link {
+        color: var(--text-tertiary);
+        text-decoration: none;
+        transition: color var(--transition-fast);
+      }
+
+      .footer-link:hover {
+        color: var(--blaze-copper);
+      }
+
+      .footer-bottom {
+        padding-top: 2rem;
+        border-top: 1px solid var(--dark-border);
+        text-align: center;
+        color: var(--text-quaternary);
+      }
+
+      .social-links {
+        display: flex;
+        gap: 1rem;
+        justify-content: center;
+        margin-bottom: 1rem;
+      }
+
+      .social-link {
+        width: 40px;
+        height: 40px;
+        background: var(--glass-medium);
+        border: 1px solid var(--glass-border);
         border-radius: 50%;
-        animation: spin 1s linear infinite;
-      }
-      
-      @keyframes spin {
-        to { transform: rotate(360deg); }
-      }
-      
-      .loading-text {
-        margin-top: 16px;
-        color: #a0a0a0;
-        font-size: 14px;
+        display: flex;
+        align-items: center;
+        justify-content: center;
+        color: var(--text-secondary);
+        text-decoration: none;
+        transition: all var(--transition-base) cubic-bezier(0.34, 1.56, 0.64, 1);
+        position: relative;
+      }
+
+      .social-link::before {
+        content: '';
+        position: absolute;
+        inset: -2px;
+        border-radius: 50%;
+        background: var(--gradient-primary);
+        opacity: 0;
+        z-index: -1;
+        transition: opacity var(--transition-base);
+      }
+
+      .social-link:hover {
+        background: var(--blaze-burnt-orange);
+        border-color: var(--blaze-ember);
+        color: var(--text-primary);
+        transform: translateY(-4px) scale(1.1) rotate(5deg);
+        box-shadow: 0 8px 16px rgba(191, 87, 0, 0.4);
+      }
+
+      .social-link:hover::before {
+        opacity: 0.5;
+        animation: socialGlow 1.5s ease-in-out infinite;
+      }
+
+      .social-link:active {
+        transform: translateY(-2px) scale(1);
+      }
+
+      @keyframes socialGlow {
+        0%,
+        100% {
+          filter: blur(8px);
+        }
+        50% {
+          filter: blur(12px);
+        }
+      }
+
+      .text-gradient {
+        background: var(--gradient-primary);
+        -webkit-background-clip: text;
+        -webkit-text-fill-color: transparent;
+        background-clip: text;
+      }
+
+      /* ==================== RESPONSIVE ==================== */
+      @media (max-width: 768px) {
+        .nav-menu {
+          position: fixed;
+          top: 70px;
+          left: -100%;
+          width: 100%;
+          height: calc(100vh - 70px);
+          background: rgba(17, 17, 22, 0.98);
+          backdrop-filter: blur(20px);
+          flex-direction: column;
+          padding: 2rem;
+          transition: left var(--transition-base);
+        }
+
+        .nav-menu.active {
+          left: 0;
+        }
+
+        .mobile-toggle {
+          display: flex;
+        }
+
+        .hero {
+          padding: 5rem 1rem 3rem;
+        }
+
+        .hero-cta {
+          flex-direction: column;
+          align-items: stretch;
+        }
+
+        .about-grid {
+          grid-template-columns: 1fr;
+          gap: 3rem;
+        }
+
+        .access-grid,
+        .features-grid,
+        .sports-grid {
+          grid-template-columns: 1fr;
+        }
       }
 
       /* Skip to Content Link - Accessibility */
@@ -241,17 +1574,6 @@
     </script>
   </head>
   <body>
-<<<<<<< HEAD
-    <div id="root">
-      <div class="loading-screen">
-        <div class="loading-spinner"></div>
-        <div class="loading-text">Loading...</div>
-      </div>
-    </div>
-    <script type="module" src="/src/main.jsx"></script>
-  </body>
-</html>
-=======
     <!-- Skip to Content Link for Accessibility -->
     <a href="#main-content" class="skip-to-content">Skip to main content</a>
 
@@ -623,5 +1945,4 @@
       </div>
     </section>
 
-    <!-- Sports Hubs Section -->
->>>>>>> 1aa47412
+    <!-- Sports Hubs Section -->