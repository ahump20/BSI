/**
 * BLAZE SPORTS INTEL | API Client
 * Fetches real data from Cloudflare Workers
 *
 * @module api-client
 * @version 10.0.0
 */

import { API_ENDPOINTS, DATA_SOURCES } from './config';
import { getDataStamp } from './utils';

export interface Player {
  id: string;
  mlbamId?: number; // MLB Advanced Media ID for headshots
  sport: string;
  name: string;
  team: string;
  position: string;
  number?: string;
  headshotUrl?: string; // Official league headshot URL
  stats: Record<string, any>;
  dataSource: string;
  dataStamp: string;
}

// MLB headshot URL generator (official MLB CDN)
const MLB_IMG_BASE = 'https://img.mlbstatic.com';
export function getMLBHeadshotUrl(mlbamId: number, size: number = 300): string {
  return `${MLB_IMG_BASE}/mlb-photos/image/upload/d_people:generic:headshot:67:current.png/w_${size},q_auto:best/v1/people/${mlbamId}/headshot/67/current`;
}

// NFL headshot URL generator (ESPN CDN)
export function getNFLHeadshotUrl(espnId: string | number): string {
  return `https://a.espncdn.com/combiner/i?img=/i/headshots/nfl/players/full/${espnId}.png&w=350&h=254`;
}

export interface FetchPlayersOptions {
  limit?: number;
  offset?: number;
  team?: string;
  position?: string;
  sortBy?: string;
}

export interface ApiResponse<T> {
  success: boolean;
  data: T | null;
  error: string | null;
  source: string;
  timestamp: string;
}

/**
 * Fetch MLB players from leaderboards endpoint
 * Now supports pagination and includes headshot URLs from official MLB CDN
 *
 * @param options - Pagination and filter options
 * @param options.limit - Number of players to fetch (default: 200, max: 1000)
 * @param options.offset - Number of players to skip for pagination
 * @param options.team - Filter by team abbreviation
 * @param options.sortBy - Sort by stat (default: WAR)
 */
export async function fetchMLBPlayers(
  options: FetchPlayersOptions = {}
): Promise<ApiResponse<Player[]>> {
  const { limit = 200, offset = 0, team, sortBy = 'WAR' } = options;

  try {
    // Build URL with pagination - FanGraphs supports up to 1000 players per request
    const params = new URLSearchParams({
      limit: Math.min(limit, 1000).toString(),
      sortby: sortBy,
    });

    if (team) params.append('team', team);

    const response = await fetch(
      `${API_ENDPOINTS.mlb.leaderboards}/batting?${params.toString()}`
    );

    if (!response.ok) {
      throw new Error(`MLB API Error: ${response.status}`);
    }

    const result = await response.json();

    // Extract player data from leaderboard response
    const leaderboardData = result.data?.data || [];

    // Apply offset for client-side pagination if needed
    const paginatedData = offset > 0
      ? leaderboardData.slice(offset, offset + limit)
      : leaderboardData;

    // Transform FanGraphs leaderboard data to our Player interface
    const players: Player[] = paginatedData.map((player: any) => {
      // Clean player name (remove HTML tags)
      const cleanName = player.Name?.replace(/<[^>]*>/g, '') || 'Unknown';
      const cleanTeam = player.Team?.replace(/<[^>]*>/g, '') || 'Unknown';
      const mlbamId = player.xMLBAMID || null;

      return {
        id: `mlb_${mlbamId || player.playerid}`,
        mlbamId: mlbamId,
        sport: 'baseball',
        name: cleanName,
        team: cleanTeam,
        position: player.Pos || 'Unknown',
        number: '',
        // Generate headshot URL from official MLB CDN if we have MLBAM ID
        headshotUrl: mlbamId ? getMLBHeadshotUrl(mlbamId) : undefined,
        stats: {
          AVG: player.AVG ? Number(player.AVG.toFixed(3)) : 0,
          HR: player.HR || 0,
          RBI: player.RBI || 0,
          OPS: player.OPS ? Number(player.OPS.toFixed(3)) : 0,
          WAR: player.WAR ? Number(player.WAR.toFixed(1)) : 0,
          'wRC+': player['wRC+'] || 0,
<<<<<<< HEAD
          G: player.G || 0,
          AB: player.AB || 0,
          H: player.H || 0,
          '2B': player['2B'] || 0,
          '3B': player['3B'] || 0,
          BB: player.BB || 0,
          SO: player.SO || 0,
          SB: player.SB || 0,
=======
>>>>>>> 12bba081
        },
        dataSource: 'FanGraphs via Blaze API',
        dataStamp: getDataStamp(),
      };
    });

    return {
      success: true,
      data: players,
      error: null,
      source: 'FanGraphs',
      timestamp: getDataStamp(),
    };
  } catch (error) {
    console.error('MLB API Error:', error);
    return {
      success: false,
      data: null,
      error: (error as Error).message,
      source: 'FanGraphs',
      timestamp: getDataStamp(),
    };
  }
}

/**
 * Fetch NFL players from your Cloudflare Worker
 * Includes headshot URLs from ESPN CDN
 */
export async function fetchNFLPlayers(): Promise<ApiResponse<Player[]>> {
  try {
    const response = await fetch(API_ENDPOINTS.nfl.players);

    if (!response.ok) {
      throw new Error(`NFL API Error: ${response.status}`);
    }

    const data = await response.json();

    // Transform API response to our Player interface
<<<<<<< HEAD
    const players: Player[] = data.map((player: any) => {
      const espnId = player.id;
      // Use ESPN's headshot URL if provided, otherwise generate from CDN
      const headshotUrl = player.headshot?.href ||
        (espnId ? getNFLHeadshotUrl(espnId) : undefined);

      return {
        id: `nfl_${espnId}`,
        sport: 'football',
        name: player.displayName || player.fullName || player.name,
        team: player.team?.displayName || player.team || 'Free Agent',
        position: player.position?.abbreviation || player.position || 'Unknown',
        number: player.jersey?.toString(),
        headshotUrl,
        stats: {
          YDS: player.stats?.passing?.yards || player.stats?.rushing?.yards || 0,
          TD: player.stats?.passing?.touchdowns || player.stats?.rushing?.touchdowns || 0,
          QBR: player.stats?.passing?.qbRating || 0,
          Rating: player.stats?.rating || 0
        },
        dataSource: DATA_SOURCES.ESPN_API.name,
        dataStamp: getDataStamp()
      };
    });
=======
    const players: Player[] = data.map((player: any) => ({
      id: `nfl_${player.id}`,
      sport: 'football',
      name: player.displayName || player.fullName || player.name,
      team: player.team?.displayName || player.team || 'Free Agent',
      position: player.position?.abbreviation || player.position || 'Unknown',
      number: player.jersey?.toString(),
      stats: {
        YDS: player.stats?.passing?.yards || player.stats?.rushing?.yards || 0,
        TD: player.stats?.passing?.touchdowns || player.stats?.rushing?.touchdowns || 0,
        QBR: player.stats?.passing?.qbRating || 0,
        Rating: player.stats?.rating || 0,
      },
      dataSource: DATA_SOURCES.ESPN_API.name,
      dataStamp: getDataStamp(),
    }));
>>>>>>> 12bba081

    return {
      success: true,
      data: players,
      error: null,
      source: DATA_SOURCES.ESPN_API.name,
      timestamp: getDataStamp(),
    };
  } catch (error) {
    console.error('NFL API Error:', error);
    return {
      success: false,
      data: null,
      error: (error as Error).message,
      source: DATA_SOURCES.ESPN_API.name,
      timestamp: getDataStamp(),
    };
  }
}

/**
 * Fetch sports odds from your Cloudflare Worker
 */
export async function fetchOdds(sport: string = 'baseball_mlb'): Promise<ApiResponse<any[]>> {
  try {
    const url =
      sport === 'all' ? API_ENDPOINTS.odds.current : `${API_ENDPOINTS.odds.current}?sport=${sport}`;
    const response = await fetch(url);

    if (!response.ok) {
      throw new Error(`Odds API Error: ${response.status}`);
    }

    const data = await response.json();

    return {
      success: true,
      data: data,
      error: null,
      source: DATA_SOURCES.THEODDS_API.name,
      timestamp: getDataStamp(),
    };
  } catch (error) {
    console.error('Odds API Error:', error);
    return {
      success: false,
      data: null,
      error: (error as Error).message,
      source: DATA_SOURCES.THEODDS_API.name,
      timestamp: getDataStamp(),
    };
  }
}

/**
 * Fetch sports news from your Cloudflare Worker
 */
export async function fetchNews(sport: string = 'mlb'): Promise<ApiResponse<any[]>> {
  try {
    const url = `${API_ENDPOINTS.news.feed}?sport=${sport}`;
    const response = await fetch(url);

    if (!response.ok) {
      throw new Error(`News API Error: ${response.status}`);
    }

    const data = await response.json();

    return {
      success: true,
      data: data,
      error: null,
      source: DATA_SOURCES.ESPN_API.name,
      timestamp: getDataStamp(),
    };
  } catch (error) {
    console.error('News API Error:', error);
    return {
      success: false,
      data: null,
      error: (error as Error).message,
      source: DATA_SOURCES.ESPN_API.name,
      timestamp: getDataStamp(),
    };
  }
}

/**
 * College Baseball headshot URL generator (ESPN CDN)
 */
export function getCollegeBaseballHeadshotUrl(espnId: string | number): string {
  return `https://a.espncdn.com/i/headshots/college-baseball/players/full/${espnId}.png`;
}

/**
 * College Football headshot URL generator (ESPN CDN)
 */
export function getCollegeFootballHeadshotUrl(espnId: string | number): string {
  return `https://a.espncdn.com/combiner/i?img=/i/headshots/college-football/players/full/${espnId}.png&w=350&h=254`;
}

/**
 * Fetch College Baseball players from your Cloudflare Worker
 * Returns current college players (filters out drafted players)
 */
export async function fetchCollegeBaseballPlayers(): Promise<ApiResponse<Player[]>> {
  try {
    const response = await fetch(API_ENDPOINTS.collegeBaseball.players);

    if (!response.ok) {
      throw new Error(`College Baseball API Error: ${response.status}`);
    }

    const data = await response.json();

    // Transform API response to our Player interface
    const players: Player[] = data.map((player: any) => {
      const espnId = player.espn_id || player.id;
      const headshotUrl = player.headshot_url ||
        (espnId ? getCollegeBaseballHeadshotUrl(espnId) : undefined);

      return {
        id: `cbb_${espnId}`,
        sport: 'collegeBaseball',
        name: player.name || `${player.first_name} ${player.last_name}`,
        team: player.team || player.school || 'Unknown',
        position: player.position || 'Unknown',
        number: player.jersey?.toString(),
        headshotUrl,
        stats: {
          AVG: player.stats?.batting?.average || 0,
          HR: player.stats?.batting?.homeRuns || 0,
          RBI: player.stats?.batting?.rbi || 0,
          ERA: player.stats?.pitching?.era || 0,
          Class: player.experience || player.year || 'Unknown',
          Age: player.age || 0
        },
        dataSource: 'ESPN College Baseball via Blaze API',
        dataStamp: getDataStamp()
      };
    });

    return {
      success: true,
      data: players,
      error: null,
      source: 'ESPN College Baseball',
      timestamp: getDataStamp()
    };
  } catch (error) {
    console.error('College Baseball API Error:', error);
    return {
      success: false,
      data: null,
      error: (error as Error).message,
      source: 'ESPN College Baseball',
      timestamp: getDataStamp()
    };
  }
}

/**
 * Fetch College Football players from your Cloudflare Worker
 * Uses CFBD (College Football Data) as primary source
 */
export async function fetchCollegeFootballPlayers(): Promise<ApiResponse<Player[]>> {
  try {
    const response = await fetch(API_ENDPOINTS.collegeFootball.players);

    if (!response.ok) {
      throw new Error(`College Football API Error: ${response.status}`);
    }

    const data = await response.json();

    // Transform API response to our Player interface
    const players: Player[] = data.map((player: any) => {
      const espnId = player.espn_id || player.id;
      const headshotUrl = player.headshot_url ||
        (espnId ? getCollegeFootballHeadshotUrl(espnId) : undefined);

      return {
        id: `cfb_${espnId}`,
        sport: 'collegeFootball',
        name: player.name || `${player.first_name} ${player.last_name}`,
        team: player.team || player.school || 'Unknown',
        position: player.position || 'Unknown',
        number: player.jersey?.toString(),
        headshotUrl,
        stats: {
          YDS: player.stats?.passing?.yards || player.stats?.rushing?.yards || 0,
          TD: player.stats?.passing?.touchdowns || player.stats?.rushing?.touchdowns || 0,
          INT: player.stats?.passing?.interceptions || 0,
          QBR: player.stats?.passing?.qbRating || 0,
          Class: player.year || player.experience || 'Unknown',
          Height: player.height || '',
          Weight: player.weight || ''
        },
        dataSource: 'CFBD via Blaze API',
        dataStamp: getDataStamp()
      };
    });

    return {
      success: true,
      data: players,
      error: null,
      source: 'College Football Data (CFBD)',
      timestamp: getDataStamp()
    };
  } catch (error) {
    console.error('College Football API Error:', error);
    return {
      success: false,
      data: null,
      error: (error as Error).message,
      source: 'College Football Data (CFBD)',
      timestamp: getDataStamp()
    };
  }
}

/**
 * Generic fetch with retry logic
 */
export async function fetchWithRetry<T>(
  url: string,
  options: RequestInit = {},
  retries: number = 3
): Promise<T> {
  for (let i = 0; i < retries; i++) {
    try {
      const response = await fetch(url, options);

      if (!response.ok) {
        throw new Error(`HTTP ${response.status}: ${response.statusText}`);
      }

      return await response.json();
    } catch (error) {
      if (i === retries - 1) throw error;
      // Exponential backoff
      await new Promise((resolve) => setTimeout(resolve, Math.pow(2, i) * 1000));
    }
  }
  throw new Error('Max retries exceeded');
}<|MERGE_RESOLUTION|>--- conflicted
+++ resolved
@@ -74,9 +74,7 @@
 
     if (team) params.append('team', team);
 
-    const response = await fetch(
-      `${API_ENDPOINTS.mlb.leaderboards}/batting?${params.toString()}`
-    );
+    const response = await fetch(`${API_ENDPOINTS.mlb.leaderboards}/batting?${params.toString()}`);
 
     if (!response.ok) {
       throw new Error(`MLB API Error: ${response.status}`);
@@ -88,9 +86,8 @@
     const leaderboardData = result.data?.data || [];
 
     // Apply offset for client-side pagination if needed
-    const paginatedData = offset > 0
-      ? leaderboardData.slice(offset, offset + limit)
-      : leaderboardData;
+    const paginatedData =
+      offset > 0 ? leaderboardData.slice(offset, offset + limit) : leaderboardData;
 
     // Transform FanGraphs leaderboard data to our Player interface
     const players: Player[] = paginatedData.map((player: any) => {
@@ -116,7 +113,6 @@
           OPS: player.OPS ? Number(player.OPS.toFixed(3)) : 0,
           WAR: player.WAR ? Number(player.WAR.toFixed(1)) : 0,
           'wRC+': player['wRC+'] || 0,
-<<<<<<< HEAD
           G: player.G || 0,
           AB: player.AB || 0,
           H: player.H || 0,
@@ -125,8 +121,6 @@
           BB: player.BB || 0,
           SO: player.SO || 0,
           SB: player.SB || 0,
-=======
->>>>>>> 12bba081
         },
         dataSource: 'FanGraphs via Blaze API',
         dataStamp: getDataStamp(),
@@ -167,12 +161,10 @@
     const data = await response.json();
 
     // Transform API response to our Player interface
-<<<<<<< HEAD
     const players: Player[] = data.map((player: any) => {
       const espnId = player.id;
       // Use ESPN's headshot URL if provided, otherwise generate from CDN
-      const headshotUrl = player.headshot?.href ||
-        (espnId ? getNFLHeadshotUrl(espnId) : undefined);
+      const headshotUrl = player.headshot?.href || (espnId ? getNFLHeadshotUrl(espnId) : undefined);
 
       return {
         id: `nfl_${espnId}`,
@@ -186,30 +178,12 @@
           YDS: player.stats?.passing?.yards || player.stats?.rushing?.yards || 0,
           TD: player.stats?.passing?.touchdowns || player.stats?.rushing?.touchdowns || 0,
           QBR: player.stats?.passing?.qbRating || 0,
-          Rating: player.stats?.rating || 0
+          Rating: player.stats?.rating || 0,
         },
         dataSource: DATA_SOURCES.ESPN_API.name,
-        dataStamp: getDataStamp()
+        dataStamp: getDataStamp(),
       };
     });
-=======
-    const players: Player[] = data.map((player: any) => ({
-      id: `nfl_${player.id}`,
-      sport: 'football',
-      name: player.displayName || player.fullName || player.name,
-      team: player.team?.displayName || player.team || 'Free Agent',
-      position: player.position?.abbreviation || player.position || 'Unknown',
-      number: player.jersey?.toString(),
-      stats: {
-        YDS: player.stats?.passing?.yards || player.stats?.rushing?.yards || 0,
-        TD: player.stats?.passing?.touchdowns || player.stats?.rushing?.touchdowns || 0,
-        QBR: player.stats?.passing?.qbRating || 0,
-        Rating: player.stats?.rating || 0,
-      },
-      dataSource: DATA_SOURCES.ESPN_API.name,
-      dataStamp: getDataStamp(),
-    }));
->>>>>>> 12bba081
 
     return {
       success: true,
@@ -328,8 +302,8 @@
     // Transform API response to our Player interface
     const players: Player[] = data.map((player: any) => {
       const espnId = player.espn_id || player.id;
-      const headshotUrl = player.headshot_url ||
-        (espnId ? getCollegeBaseballHeadshotUrl(espnId) : undefined);
+      const headshotUrl =
+        player.headshot_url || (espnId ? getCollegeBaseballHeadshotUrl(espnId) : undefined);
 
       return {
         id: `cbb_${espnId}`,
@@ -345,10 +319,10 @@
           RBI: player.stats?.batting?.rbi || 0,
           ERA: player.stats?.pitching?.era || 0,
           Class: player.experience || player.year || 'Unknown',
-          Age: player.age || 0
+          Age: player.age || 0,
         },
         dataSource: 'ESPN College Baseball via Blaze API',
-        dataStamp: getDataStamp()
+        dataStamp: getDataStamp(),
       };
     });
 
@@ -357,7 +331,7 @@
       data: players,
       error: null,
       source: 'ESPN College Baseball',
-      timestamp: getDataStamp()
+      timestamp: getDataStamp(),
     };
   } catch (error) {
     console.error('College Baseball API Error:', error);
@@ -366,7 +340,7 @@
       data: null,
       error: (error as Error).message,
       source: 'ESPN College Baseball',
-      timestamp: getDataStamp()
+      timestamp: getDataStamp(),
     };
   }
 }
@@ -388,8 +362,8 @@
     // Transform API response to our Player interface
     const players: Player[] = data.map((player: any) => {
       const espnId = player.espn_id || player.id;
-      const headshotUrl = player.headshot_url ||
-        (espnId ? getCollegeFootballHeadshotUrl(espnId) : undefined);
+      const headshotUrl =
+        player.headshot_url || (espnId ? getCollegeFootballHeadshotUrl(espnId) : undefined);
 
       return {
         id: `cfb_${espnId}`,
@@ -406,10 +380,10 @@
           QBR: player.stats?.passing?.qbRating || 0,
           Class: player.year || player.experience || 'Unknown',
           Height: player.height || '',
-          Weight: player.weight || ''
+          Weight: player.weight || '',
         },
         dataSource: 'CFBD via Blaze API',
-        dataStamp: getDataStamp()
+        dataStamp: getDataStamp(),
       };
     });
 
@@ -418,7 +392,7 @@
       data: players,
       error: null,
       source: 'College Football Data (CFBD)',
-      timestamp: getDataStamp()
+      timestamp: getDataStamp(),
     };
   } catch (error) {
     console.error('College Football API Error:', error);
@@ -427,7 +401,7 @@
       data: null,
       error: (error as Error).message,
       source: 'College Football Data (CFBD)',
-      timestamp: getDataStamp()
+      timestamp: getDataStamp(),
     };
   }
 }
